.. automodule:: snapatac2

API
===

Import snapatac2 as::

    import snapatac2 as snap

Data IO
-------

(See more at `anndata-docs <https://anndata.readthedocs.io/en/latest/anndata.AnnData.html>`_)

.. autosummary::
    :toctree: _autosummary

    read
    read_h5ad
    read_mtx

Preprocessing: `pp`
-------------------

Basic Preprocessing
~~~~~~~~~~~~~~~~~~~

.. autosummary::
    :toctree: _autosummary

    pp.make_tile_matrix
    pp.select_features
    pp.knn

Doublet removal
~~~~~~~~~~~~~~~

.. autosummary::
    :toctree: _autosummary

    pp.scrublet

Data Integration
~~~~~~~~~~~~~~~~

.. autosummary::
    :toctree: _autosummary
    
    pp.mnc_correct
    pp.harmony

Tools: `tl`
-----------

Any transformation of the data matrix that is not *preprocessing*.
In contrast to a *preprocessing* function, a *tool* usually adds an easily
interpretable annotation to the data matrix, which can then be visualized with
a corresponding plotting function.

Embeddings
~~~~~~~~~~

.. autosummary::
   :toctree: _autosummary

   tl.spectral
   tl.laplacian
   tl.umap

Clustering
~~~~~~~~~~

.. autosummary::
   :toctree: _autosummary

   tl.leiden
   tl.kmeans
<<<<<<< HEAD
   tl.leiden

Plotting: `pl`
-------------------

Quality Control
~~~~~~~~~~~~~~~~~~~

.. autosummary::
    :toctree: _autosummary

    pl.tsse
    
=======
   tl.dbscan
   tl.hdbscan
>>>>>>> f655b885
<|MERGE_RESOLUTION|>--- conflicted
+++ resolved
@@ -75,21 +75,16 @@
 
    tl.leiden
    tl.kmeans
-<<<<<<< HEAD
-   tl.leiden
+   tl.dbscan
+   tl.hdbscan
 
 Plotting: `pl`
--------------------
+--------------
 
 Quality Control
-~~~~~~~~~~~~~~~~~~~
+~~~~~~~~~~~~~~~
 
 .. autosummary::
     :toctree: _autosummary
 
-    pl.tsse
-    
-=======
-   tl.dbscan
-   tl.hdbscan
->>>>>>> f655b885
+    pl.tsse